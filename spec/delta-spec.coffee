{EventEmitter} = require 'events'
jasmine = require 'jasmine-node'
{PassThrough} = require 'stream'
Delta = require '../models/delta'
NylasConnection = require '../nylas-connection'

testUntil = (fn) ->
  finished = false
  runs ->
    fn (callback) ->
      finished = true
  waitsFor -> finished

describe 'Delta', ->
  beforeEach ->
    @connection = new NylasConnection('123')
    @delta = new Delta(@connection, 'test-namespace-id')
    jasmine.Clock.useMock()
    # Work around clearTimeout not being correctly mocked in Jasmine:
    # https://github.com/mhevery/jasmine-node/issues/276
    spyOn(global, 'clearTimeout').andCallFake () ->
      return jasmine.Clock.installed.clearTimeout.apply(@, arguments)

  describe 'startStream (delta streaming)', ->
    createRequest = (requestOpts) ->
      request = new EventEmitter()
      request.origOpts = requestOpts
      request.abort = jasmine.createSpy('abort')
      return request

    createResponse = (statusCode) ->
      response = new PassThrough()
      response.statusCode = statusCode
      return response

    # Listens to the 'delta' event on the stream and pushes them to the returned array.
    observeDeltas = (stream) ->
      deltas = []
      stream.on 'delta', (delta) ->
        deltas.push(delta)
      return deltas

    it 'start and close stream', ->
      stream = @delta._startStream(createRequest, 'deltacursor0')
      request = stream.request

      expect(request.origOpts.method).toBe('GET')
      expect(request.origOpts.path).toBe('/n/test-namespace-id/delta/streaming?cursor=deltacursor0')

      response = createResponse(200)
      request.emit('response', response)

      expect(request.abort.calls.length).toEqual(0)
      stream.close()
      expect(request.abort.calls.length).toEqual(1)
      expect(stream.request).toEqual(undefined)

      # Make sure the stream doesn't auto-restart if explicitly closed.
      jasmine.Clock.tick(5500)
      expect(stream.request).toEqual(undefined)

    it 'stream response parsing', ->
      stream = @delta._startStream(createRequest, 'deltacursor0')
      request = stream.request
      deltas = observeDeltas(stream)

      response = createResponse(200)
      request.emit('response', response)
      expect(deltas).toEqual([])
      expect(stream.cursor).toEqual('deltacursor0')

      delta1 =
        cursor: 'deltacursor1'
        attributes: {}
        object: 'thread'
        event: 'create'
        id: 'deltaid1'

      response.write(JSON.stringify(delta1))
      expect(deltas).toEqual([delta1])
      expect(stream.cursor).toEqual('deltacursor1')

      stream.close()

    it 'stream response parsing, delta split across data packets', ->
      stream = @delta._startStream(createRequest, 'deltacursor0')
      request = stream.request
      deltas = observeDeltas(stream)

      response = createResponse(200)
      request.emit('response', response)
      expect(deltas).toEqual([])
      expect(stream.cursor).toEqual('deltacursor0')

      delta1 =
        cursor: 'deltacursor1'
        attributes: {}
        object: 'thread'
        event: 'create'
        id: 'deltaid1'
      deltaStr = JSON.stringify(delta1)

      # Partial data packet will not result in a delta yet...
      response.write(deltaStr.substring(0, 20))
      expect(deltas).toEqual([])
      expect(stream.cursor).toEqual('deltacursor0')

      # ...now the rest of the delta comes in, and there should be a delta object.
      response.write(deltaStr.substring(20))
      expect(deltas).toEqual([delta1])
      expect(stream.cursor).toEqual('deltacursor1')

      stream.close()

    it 'stream timeout and auto-restart', ->
      stream = @delta._startStream(createRequest, 'deltacursor0')
      request = stream.request

      response = createResponse(200)
      request.emit('response', response)
      expect(stream.cursor).toEqual('deltacursor0')

      expectRequestNotAborted = (request) ->
        expect(request.abort.calls.length).toEqual(0)

      # Server sends a heartbeat every second.
      response.write('\n')
      jasmine.Clock.tick(1000)
      expect(request.abort.calls.length).toEqual(0)
      response.write('\n')
      expect(request.abort.calls.length).toEqual(0)

      # Actual response packets also reset the timeout.
      jasmine.Clock.tick(1000)
      delta1 =
        cursor: 'deltacursor1'
      response.write(JSON.stringify(delta1))
      expect(stream.cursor).toEqual('deltacursor1')
      jasmine.Clock.tick(1500)
      expect(request.abort.calls.length).toEqual(0)

      # If the timeout has elapsed since the last data received, the stream is restarted.
<<<<<<< HEAD
      jasmine.Clock.tick(2000)
=======
      jasmine.Clock.tick(4000)
>>>>>>> 4b800b87
      # The old request should have been aborted, and a new request created.
      expect(request.abort.calls.length).toEqual(1)
      expect(stream.request).not.toBe(request)
      # The new request should be using the last delta cursor received prior to timeout.
      expect(stream.request.origOpts.path).toBe('/n/test-namespace-id/delta/streaming?cursor=deltacursor1')

      stream.close()<|MERGE_RESOLUTION|>--- conflicted
+++ resolved
@@ -140,11 +140,7 @@
       expect(request.abort.calls.length).toEqual(0)
 
       # If the timeout has elapsed since the last data received, the stream is restarted.
-<<<<<<< HEAD
-      jasmine.Clock.tick(2000)
-=======
       jasmine.Clock.tick(4000)
->>>>>>> 4b800b87
       # The old request should have been aborted, and a new request created.
       expect(request.abort.calls.length).toEqual(1)
       expect(stream.request).not.toBe(request)
